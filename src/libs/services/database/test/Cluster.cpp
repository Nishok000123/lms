/*
 * Copyright (C) 2021 Emeric Poupon
 *
 * This file is part of LMS.
 *
 * LMS is free software: you can redistribute it and/or modify
 * it under the terms of the GNU General Public License as published by
 * the Free Software Foundation, either version 3 of the License, or
 * (at your option) any later version.
 *
 * LMS is distributed in the hope that it will be useful,
 * but WITHOUT ANY WARRANTY; without even the implied warranty of
 * MERCHANTABILITY or FITNESS FOR A PARTICULAR PURPOSE.  See the
 * GNU General Public License for more details.
 *
 * You should have received a copy of the GNU General Public License
 * along with LMS.  If not, see <http://www.gnu.org/licenses/>.
 */

#include "Common.hpp"

#include <algorithm>
#include <list>

using namespace Database;

TEST_F(DatabaseFixture, Cluster)
{
    {
        auto transaction{ session.createWriteTransaction() };
        EXPECT_EQ(Cluster::getCount(session), 0);
        EXPECT_EQ(ClusterType::getCount(session), 0);
    }

    ScopedClusterType clusterType{ session, "MyType" };

    {
        auto transaction{ session.createWriteTransaction() };
        EXPECT_EQ(ClusterType::getCount(session), 1);
    }

    {
        ScopedCluster cluster{ session, clusterType.lockAndGet(), "MyCluster" };

        {
            auto transaction{ session.createWriteTransaction() };

            EXPECT_EQ(Cluster::getCount(session), 1);
            EXPECT_EQ(cluster->getType()->getId(), clusterType.getId());

            {
                const auto clusters{ Cluster::findIds(session, Cluster::FindParameters {}) };
                ASSERT_EQ(clusters.results.size(), 1);
                EXPECT_EQ(clusters.results.front(), cluster.getId());
            }

            {
                const auto clusters{ Cluster::findOrphanIds(session) };
                ASSERT_EQ(clusters.results.size(), 1);
                EXPECT_EQ(clusters.results.front(), cluster.getId());
            }

            auto clusterTypes{ ClusterType::find(session) };
            ASSERT_EQ(clusterTypes.results.size(), 1);
            EXPECT_EQ(clusterTypes.results.front(), clusterType.getId());

            clusterTypes = ClusterType::findUsed(session);
            ASSERT_EQ(clusterTypes.results.size(), 1);
            EXPECT_EQ(clusterTypes.results.front(), clusterType.getId());

            clusterTypes = ClusterType::findOrphans(session);
            EXPECT_TRUE(clusterTypes.results.empty());
        }
    }

    {
        auto transaction{ session.createWriteTransaction() };

        auto clusterTypes{ ClusterType::findOrphans(session) };
        ASSERT_EQ(clusterTypes.results.size(), 1);
        EXPECT_EQ(clusterTypes.results.front(), clusterType.getId());

        ASSERT_TRUE(ClusterType::findUsed(session).results.empty());
    }
}

TEST_F(DatabaseFixture, Cluster_singleTrack)
{
    ScopedTrack track{ session, "MyTrack" };
    ScopedClusterType clusterType{ session, "MyClusterType" };

    {
<<<<<<< HEAD
        auto transaction{ session.createReadTransaction() };
        EXPECT_TRUE(Cluster::findOrphans(session).results.empty());
=======
        auto transaction{ session.createSharedTransaction() };
        EXPECT_TRUE(Cluster::findOrphanIds(session).results.empty());
>>>>>>> b4e515f8
        auto clusterTypes{ ClusterType::findOrphans(session) };
        ASSERT_EQ(clusterTypes.results.size(), 1);
        EXPECT_EQ(clusterTypes.results.front(), clusterType.getId());
    }

    ScopedCluster cluster1{ session, clusterType.lockAndGet(), "MyCluster1" };
    ScopedCluster cluster2{ session, clusterType.lockAndGet(), "MyCluster2" };

    {
<<<<<<< HEAD
        auto transaction{ session.createReadTransaction() };
        auto clusters{ Cluster::findOrphans(session) };
=======
        auto transaction{ session.createSharedTransaction() };
        auto clusters{ Cluster::findOrphanIds(session) };
>>>>>>> b4e515f8
        EXPECT_EQ(clusters.results.size(), 2);
        EXPECT_TRUE(track->getClusters().empty());
        EXPECT_TRUE(track->getClusterIds().empty());
        EXPECT_EQ(Cluster::computeTrackCount(session, cluster1.getId()), 0);
        EXPECT_EQ(Cluster::computeTrackCount(session, cluster2.getId()), 0);
    }

    {
        auto transaction{ session.createWriteTransaction() };

        cluster1.get().modify()->addTrack(track.get());
    }

    {
        auto transaction{ session.createReadTransaction() };
        auto clusters{ Cluster::findIds(session, Cluster::FindParameters {}.setTrack(track.getId())) };
        ASSERT_EQ(clusters.results.size(), 1);
        EXPECT_EQ(clusters.results.front(), cluster1.getId());
        EXPECT_EQ(Cluster::computeTrackCount(session, cluster1.getId()), 1);
        EXPECT_EQ(Cluster::computeTrackCount(session, cluster2.getId()), 0);
    }

    {
<<<<<<< HEAD
        auto transaction{ session.createReadTransaction() };
        auto clusters{ Cluster::findOrphans(session) };
=======
        auto transaction{ session.createSharedTransaction() };
        auto clusters{ Cluster::findOrphanIds(session) };
>>>>>>> b4e515f8
        ASSERT_EQ(clusters.results.size(), 1);
        EXPECT_EQ(clusters.results.front(), cluster2.getId());

        EXPECT_TRUE(ClusterType::findOrphans(session).results.empty());
    }

    {
        auto transaction{ session.createReadTransaction() };

        auto tracks{ Track::findIds(session, Track::FindParameters {}.setClusters({cluster1.getId()})) };
        ASSERT_EQ(tracks.results.size(), 1);
        EXPECT_EQ(tracks.results.front(), track.getId());

        tracks = Track::findIds(session, Track::FindParameters{}.setClusters({ cluster2.getId() }));
        EXPECT_TRUE(tracks.results.empty());
    }

    {
        auto transaction{ session.createReadTransaction() };

        auto clusters{ track->getClusters() };
        ASSERT_EQ(clusters.size(), 1);
        EXPECT_EQ(clusters.front()->getId(), cluster1.getId());

        auto clusterIds{ track->getClusterIds() };
        ASSERT_EQ(clusterIds.size(), 1);
        EXPECT_EQ(clusterIds.front(), cluster1.getId());
    }
}

TEST_F(DatabaseFixture, Cluster_singleTrackWithSeveralClusters)
{
    ScopedTrack track{ session, "MyTrack" };
    ScopedClusterType clusterType{ session, "MyClusterType" };

    ScopedCluster cluster1{ session, clusterType.lockAndGet(), "MyCluster1" };
    ScopedCluster cluster2{ session, clusterType.lockAndGet(), "MyCluster2" };

    const std::vector<ClusterId> clusterIds{ cluster1.getId(), cluster2.getId() };

    {
        auto transaction{ session.createReadTransaction() };

        const auto tracks{ Track::findIds(session, Track::FindParameters{}.setClusters(clusterIds)) };
        EXPECT_TRUE(tracks.results.empty());
    }

    {
        auto transaction{ session.createWriteTransaction() };

        cluster1.get().modify()->addTrack(track.get());
    }

    {
        auto transaction{ session.createReadTransaction() };

        const auto tracks{ Track::findIds(session, Track::FindParameters{}.setClusters(clusterIds)) };
        EXPECT_TRUE(tracks.results.empty());
        EXPECT_EQ(Cluster::computeTrackCount(session, cluster1.getId()), 1);
        EXPECT_EQ(Cluster::computeTrackCount(session, cluster2.getId()), 0);
    }

    {
        auto transaction{ session.createWriteTransaction() };

        cluster2.get().modify()->addTrack(track.get());
    }

    {
        auto transaction{ session.createReadTransaction() };

        const auto tracks{ Track::findIds(session, Track::FindParameters{}.setClusters(clusterIds)) };
        ASSERT_FALSE(tracks.results.empty());
        EXPECT_EQ(tracks.results.front(), track.getId());
        EXPECT_EQ(Cluster::computeTrackCount(session, cluster1.getId()), 1);
        EXPECT_EQ(Cluster::computeTrackCount(session, cluster2.getId()), 1);
    }
}

TEST_F(DatabaseFixture, Cluster_multiTracks)
{
    std::list<ScopedTrack> tracks;
    ScopedClusterType clusterType{ session, "MyClusterType" };
    ScopedCluster cluster{ session, clusterType.lockAndGet(), "MyCluster" };

    for (std::size_t i{}; i < 10; ++i)
    {
        tracks.emplace_back(session, "MyTrack" + std::to_string(i));

        {
            auto transaction{ session.createWriteTransaction() };
            cluster.get().modify()->addTrack(tracks.back().get());
        }
    }

    {
<<<<<<< HEAD
        auto transaction{ session.createReadTransaction() };
        EXPECT_TRUE(Cluster::findOrphans(session).results.empty());
=======
        auto transaction{ session.createSharedTransaction() };
        EXPECT_TRUE(Cluster::findOrphanIds(session).results.empty());
>>>>>>> b4e515f8

        EXPECT_EQ(Cluster::computeTrackCount(session, cluster.getId()), tracks.size());

        for (TrackId trackId : cluster->getTracks().results)
        {
            auto it{ std::find_if(std::cbegin(tracks), std::cend(tracks), [&](const ScopedTrack& track) { return trackId == track.getId(); }) };
            EXPECT_TRUE(it != std::cend(tracks));
        }
    }
}

TEST_F(DatabaseFixture, Cluster_singleTrackSingleReleaseSingleCluster)
{
    ScopedTrack track{ session, "MyTrackFile" };
    ScopedRelease release{ session, "MyRelease" };

    {
<<<<<<< HEAD
        auto transaction{ session.createReadTransaction() };
        EXPECT_TRUE(Cluster::findOrphans(session).results.empty());
=======
        auto transaction{ session.createSharedTransaction() };
        EXPECT_TRUE(Cluster::findOrphanIds(session).results.empty());
>>>>>>> b4e515f8
    }

    ScopedClusterType clusterType{ session, "MyClusterType" };
    ScopedCluster cluster{ session, clusterType.lockAndGet(), "MyCluster" };
    ScopedCluster unusedCluster{ session, clusterType.lockAndGet(), "MyClusterUnused" };

    {
<<<<<<< HEAD
        auto transaction{ session.createReadTransaction() };
        ASSERT_EQ(Cluster::findOrphans(session).results.size(), 2);
=======
        auto transaction{ session.createSharedTransaction() };
        ASSERT_EQ(Cluster::findOrphanIds(session).results.size(), 2);
>>>>>>> b4e515f8
        EXPECT_TRUE(Release::find(session, Release::FindParameters{}.setClusters({ unusedCluster.getId() })).results.empty());
        EXPECT_EQ(Release::find(session, Release::FindParameters{}).results.size(), 1);
        EXPECT_EQ(Cluster::computeReleaseCount(session, cluster.getId()), 0);
        EXPECT_EQ(Cluster::computeReleaseCount(session, unusedCluster.getId()), 0);
    }

    {
        auto transaction{ session.createWriteTransaction() };

        track.get().modify()->setRelease(release.get());
        cluster.get().modify()->addTrack(track.get());
    }

    {
        auto transaction{ session.createReadTransaction() };

        {
            auto clusters{ Cluster::findOrphanIds(session) };
            ASSERT_EQ(clusters.results.size(), 1);
            EXPECT_EQ(clusters.results.front(), unusedCluster.getId());
        }
        EXPECT_EQ(Cluster::computeReleaseCount(session, cluster.getId()), 1);
        EXPECT_EQ(Cluster::computeReleaseCount(session, unusedCluster.getId()), 0);
    }

    {
        auto transaction{ session.createReadTransaction() };

        const auto clusters{ Cluster::findIds(session, Cluster::FindParameters{}.setRelease(release.getId())) };
        ASSERT_EQ(clusters.results.size(), 1);
        EXPECT_EQ(clusters.results.front(), cluster.getId());
    }

    {
        auto transaction{ session.createReadTransaction() };

        const auto releases{ Release::findIds(session, Release::FindParameters {}.setClusters({cluster.getId()})) };
        ASSERT_EQ(releases.results.size(), 1);
        EXPECT_EQ(releases.results.front(), release.getId());
    }

    {
        auto transaction{ session.createReadTransaction() };

        const auto releases{ Release::findIds(session, Release::FindParameters {}.setClusters({unusedCluster.getId()})) };
        EXPECT_EQ(releases.results.size(), 0);
    }

    {
        auto transaction{ session.createReadTransaction() };

        EXPECT_EQ(Cluster::computeReleaseCount(session, cluster.getId()), 1);
        EXPECT_EQ(Cluster::computeTrackCount(session, cluster.getId()), 1);
        EXPECT_EQ(Cluster::computeReleaseCount(session, unusedCluster.getId()), 0);
        EXPECT_EQ(Cluster::computeTrackCount(session, unusedCluster.getId()), 0);
    }
}

TEST_F(DatabaseFixture, SingleTrackSingleArtistMultiClusters)
{
    ScopedTrack track{ session, "MyTrackFile" };
    ScopedArtist artist{ session, "MyArtist" };
    ScopedClusterType clusterType{ session, "MyType" };
    ScopedCluster cluster1{ session, clusterType.lockAndGet(), "Cluster1" };
    ScopedCluster cluster2{ session, clusterType.lockAndGet(), "Cluster2" };
    ScopedCluster cluster3{ session, clusterType.lockAndGet(), "Cluster3" };
    {
        auto transaction{ session.createWriteTransaction() };

        auto trackArtistLink{ TrackArtistLink::create(session, track.get(), artist.get(), TrackArtistLinkType::Artist) };
        cluster1.get().modify()->addTrack(track.get());
    }

    {
        auto transaction{ session.createReadTransaction() };
        EXPECT_TRUE(ClusterType::findOrphans(session).results.empty());
        EXPECT_EQ(Cluster::findOrphanIds(session).results.size(), 2);
        EXPECT_TRUE(Release::findOrphanIds(session).results.empty());
        EXPECT_TRUE(Artist::findOrphanIds(session).results.empty());
    }

    {
        auto transaction{ session.createReadTransaction() };
        EXPECT_EQ(track->getClusters().size(), 1);
        EXPECT_EQ(track->getClusterIds().size(), 1);
    }

    {
        auto transaction{ session.createWriteTransaction() };

        auto artists{ Artist::findIds(session, Artist::FindParameters {}.setClusters({cluster1.getId()})) };
        ASSERT_EQ(artists.results.size(), 1);
        EXPECT_EQ(artists.results.front(), artist.getId());

        EXPECT_TRUE(Artist::findIds(session, Artist::FindParameters{}.setClusters({ cluster2.getId() })).results.empty());
        EXPECT_TRUE(Artist::findIds(session, Artist::FindParameters{}.setClusters({ cluster3.getId() })).results.empty());

        cluster2.get().modify()->addTrack(track.get());
    }

    {
        auto transaction{ session.createReadTransaction() };

        auto artists{ Artist::findIds(session, Artist::FindParameters {}.setClusters({cluster1.getId()})) };
        ASSERT_EQ(artists.results.size(), 1);
        EXPECT_EQ(artists.results.front(), artist.getId());

        artists = Artist::findIds(session, Artist::FindParameters{}.setClusters({ cluster2.getId() }));
        ASSERT_EQ(artists.results.size(), 1);
        EXPECT_EQ(artists.results.front(), artist.getId());

        artists = Artist::findIds(session, Artist::FindParameters{}.setClusters({ cluster1.getId() }));
        ASSERT_EQ(artists.results.size(), 1);
        EXPECT_EQ(artists.results.front(), artist.getId());

        EXPECT_TRUE(Artist::findIds(session, Artist::FindParameters{}.setClusters({ cluster3.getId() })).results.empty());
    }
}

TEST_F(DatabaseFixture, SingleTrackSingleArtistMultiRolesMultiClusters)
{
    ScopedTrack track{ session, "MyTrackFile" };
    ScopedArtist artist{ session, "MyArtist" };
    ScopedClusterType clusterType{ session, "MyType" };
    ScopedCluster cluster{ session, clusterType.lockAndGet(), "MyCluster" };

    {
        auto transaction{ session.createWriteTransaction() };

        TrackArtistLink::create(session, track.get(), artist.get(), TrackArtistLinkType::Artist);
        TrackArtistLink::create(session, track.get(), artist.get(), TrackArtistLinkType::ReleaseArtist);
        cluster.get().modify()->addTrack(track.get());
    }

    {
<<<<<<< HEAD
        auto transaction{ session.createReadTransaction() };
        EXPECT_TRUE(Cluster::findOrphans(session).results.empty());
=======
        auto transaction{ session.createSharedTransaction() };
        EXPECT_TRUE(Cluster::findOrphanIds(session).results.empty());
>>>>>>> b4e515f8
        EXPECT_TRUE(Release::findOrphanIds(session).results.empty());
        EXPECT_TRUE(Artist::findOrphanIds(session).results.empty());
    }

    {
        auto transaction{ session.createReadTransaction() };

        auto artists{ Artist::findIds(session, Artist::FindParameters {}.setClusters({cluster.getId()})) };
        ASSERT_EQ(artists.results.size(), 1);
        EXPECT_EQ(artists.results.front(), artist.getId());
    }
}

TEST_F(DatabaseFixture, MultiTracksSingleArtistMultiClusters)
{
    constexpr std::size_t nbTracks{ 10 };
    constexpr std::size_t nbClusters{ 5 };

    std::list<ScopedTrack> tracks;
    std::list<ScopedCluster> clusters;
    ScopedArtist artist{ session, "MyArtist" };
    ScopedClusterType clusterType{ session, "MyType" };

    for (std::size_t i{}; i < nbClusters; ++i)
        clusters.emplace_back(session, clusterType.lockAndGet(), "MyCluster" + std::to_string(i));

    for (std::size_t i{}; i < nbTracks; ++i)
    {
        tracks.emplace_back(session, "MyTrackFile" + std::to_string(i));

        auto transaction{ session.createWriteTransaction() };
        TrackArtistLink::create(session, tracks.back().get(), artist.get(), TrackArtistLinkType::Artist);

        for (auto& cluster : clusters)
            cluster.get().modify()->addTrack(tracks.back().get());
    }

    {
<<<<<<< HEAD
        auto transaction{ session.createReadTransaction() };
        EXPECT_TRUE(Cluster::findOrphans(session).results.empty());
=======
        auto transaction{ session.createSharedTransaction() };
        EXPECT_TRUE(Cluster::findOrphanIds(session).results.empty());
>>>>>>> b4e515f8
        EXPECT_TRUE(Artist::findOrphanIds(session).results.empty());
    }

    {
        auto transaction{ session.createReadTransaction() };

        std::vector<ClusterId> clusterIds;
        std::transform(std::cbegin(clusters), std::cend(clusters), std::back_inserter(clusterIds), [](const ScopedCluster& cluster) { return cluster.getId(); });

        auto artists{ Artist::findIds(session, Artist::FindParameters {}.setClusters(clusterIds)) };
        ASSERT_EQ(artists.results.size(), 1);
        EXPECT_EQ(artists.results.front(), artist.getId());
    }
}


TEST_F(DatabaseFixture, MultipleTracksSingleClusterSimilarity)
{
    std::list<ScopedTrack> tracks;
    ScopedClusterType clusterType{ session, "MyClusterType" };
    ScopedCluster cluster{ session, clusterType.lockAndGet(), "MyClusterType" };

    for (std::size_t i{}; i < 10; ++i)
    {
        tracks.emplace_back(session, "MyTrack" + std::to_string(i));

        {
            auto transaction{ session.createWriteTransaction() };
            cluster.get().modify()->addTrack(tracks.back().get());
        }
    }

    {
        auto transaction{ session.createReadTransaction() };

        const auto similarTracks{ Track::findSimilarTrackIds(session, {tracks.front().getId()}) };
        EXPECT_EQ(similarTracks.results.size(), tracks.size() - 1);
        for (const TrackId similarTrackId : similarTracks.results)
        {
            EXPECT_TRUE(std::find_if(std::next(std::cbegin(tracks), 1), std::cend(tracks), [&](const auto& track) { return similarTrackId == track.getId(); }) != std::cend(tracks));
        }
    }
}

TEST_F(DatabaseFixture, MultipleTracksMultipleClustersSimilarity)
{
    std::list<ScopedTrack> tracks;
    ScopedClusterType clusterType{ session, "MyClusterType" };
    ScopedCluster cluster1{ session, clusterType.lockAndGet(), "MyCluster1" };
    ScopedCluster cluster2{ session, clusterType.lockAndGet(), "MyCluster2" };

    for (std::size_t i{}; i < 5; ++i)
    {
        tracks.emplace_back(session, "MyTrack" + std::to_string(i));

        {
            auto transaction{ session.createWriteTransaction() };
            cluster1.get().modify()->addTrack(tracks.back().get());
        }
    }

    for (std::size_t i{ 5 }; i < 10; ++i)
    {
        tracks.emplace_back(session, "MyTrack" + std::to_string(i));

        {
            auto transaction{ session.createWriteTransaction() };
            cluster1.get().modify()->addTrack(tracks.back().get());
            cluster2.get().modify()->addTrack(tracks.back().get());
        }
    }

    {
        auto transaction{ session.createReadTransaction() };

        {
            auto similarTracks{ Track::findSimilarTrackIds(session, {tracks.back().getId()}, Range {0, 4}) };
            EXPECT_EQ(similarTracks.results.size(), 4);
            for (const TrackId similarTrackId : similarTracks.results)
                EXPECT_TRUE(std::find_if(std::next(std::cbegin(tracks), 5), std::next(std::cend(tracks), -1), [&](const auto& track) { return similarTrackId == track.getId(); }) != std::cend(tracks));
        }

        {
            auto similarTracks{ Track::findSimilarTrackIds(session, {tracks.front().getId()}) };
            EXPECT_EQ(similarTracks.results.size(), tracks.size() - 1);
            for (const TrackId similarTrackId : similarTracks.results)
                EXPECT_TRUE(std::find_if(std::next(std::cbegin(tracks), 1), std::cend(tracks), [&](const auto& track) { return similarTrackId == track.getId(); }) != std::cend(tracks));
        }
    }
}

TEST_F(DatabaseFixture, SingleTrackSingleReleaseSingleArtistSingleCluster)
{
    ScopedTrack track{ session, "MyTrack" };
    ScopedRelease release{ session, "MyRelease" };
    ScopedArtist artist{ session, "MyArtist" };
    ScopedClusterType clusterType{ session, "MyType" };
    ScopedCluster cluster{ session, clusterType.lockAndGet(), "MyCluster" };

    {
        auto transaction{ session.createWriteTransaction() };

        TrackArtistLink::create(session, track.get(), artist.get(), TrackArtistLinkType::Artist);
        track.get().modify()->setRelease(release.get());
        cluster.get().modify()->addTrack(track.get());
    }

    {
        auto transaction{ session.createReadTransaction() };

        EXPECT_TRUE(Cluster::findOrphanIds(session).results.empty());
        EXPECT_TRUE(ClusterType::findOrphans(session).results.empty());
        EXPECT_TRUE(Artist::findOrphanIds(session).results.empty());
        EXPECT_TRUE(Release::findOrphanIds(session).results.empty());
    }

    {
        auto transaction{ session.createReadTransaction() };

        auto artists{ Artist::findIds(session, Artist::FindParameters {}.setClusters({cluster.getId()})) };
        ASSERT_EQ(artists.results.size(), 1);
        EXPECT_EQ(artists.results.front(), artist.getId());

        auto releases{ Release::findIds(session, Release::FindParameters {}.setArtist(artist.getId())) };
        ASSERT_EQ(releases.results.size(), 1);
        EXPECT_EQ(releases.results.front(), release.getId());

        releases = Release::findIds(session, Release::FindParameters{}.setArtist(artist.getId()).setClusters({ cluster.getId() }));
        ASSERT_EQ(releases.results.size(), 1);
        EXPECT_EQ(releases.results.front(), release.getId());
    }
}

TEST_F(DatabaseFixture, SingleTrackSingleReleaseSingleArtistMultiClusters)
{
    ScopedTrack track{ session, "MyTrack" };
    ScopedRelease release{ session, "MyRelease" };
    ScopedArtist artist{ session, "MyArtist" };
    ScopedClusterType clusterType{ session, "MyClusterType" };
    ScopedCluster cluster1{ session, clusterType.lockAndGet(), "MyCluster1" };
    ScopedCluster cluster2{ session, clusterType.lockAndGet(), "MyCluster2" };

    {
        auto transaction{ session.createWriteTransaction() };

        auto trackArtistLink{ TrackArtistLink::create(session, track.get(), artist.get(), TrackArtistLinkType::Artist) };
        track.get().modify()->setRelease(release.get());
        cluster1.get().modify()->addTrack(track.get());
        cluster2.get().modify()->addTrack(track.get());
    }

    {
        auto transaction{ session.createReadTransaction() };

        auto releases{ Release::findIds(session, Release::FindParameters {}.setArtist(artist.getId())) };
        ASSERT_EQ(releases.results.size(), 1);
        EXPECT_EQ(releases.results.front(), release.getId());

        releases = Release::findIds(session, Release::FindParameters{}.setArtist(artist.getId()).setClusters({ cluster1.getId(), cluster2.getId() }));
        ASSERT_EQ(releases.results.size(), 1);
        EXPECT_EQ(releases.results.front(), release.getId());
    }
}

TEST_F(DatabaseFixture, SingleTrackListMultipleTrackSingleCluster)
{
    ScopedUser user{ session, "MyUser" };
    ScopedTrackList trackList{ session, "MyTrackList", TrackListType::Playlist, false, user.lockAndGet() };
    ScopedClusterType clusterType{ session, "MyClusterType" };
    ScopedCluster cluster{ session, clusterType.lockAndGet(), "MyCluster" };
    std::list<ScopedTrack> tracks;

    for (std::size_t i{}; i < 20; ++i)
    {
        tracks.emplace_back(session, "MyTrack" + std::to_string(i));

        auto transaction{ session.createWriteTransaction() };

        if (i < 5)
            session.create<TrackListEntry>(tracks.back().get(), trackList.get());

        if (i < 10)
            cluster.get().modify()->addTrack(tracks.back().get());
    }

    {
        auto transaction{ session.createReadTransaction() };

        const auto similarTracks{ trackList->getSimilarTracks() };
        EXPECT_EQ(similarTracks.size(), 5);

        for (auto similarTrack : similarTracks)
            EXPECT_TRUE(std::any_of(std::next(std::cbegin(tracks), 5), std::cend(tracks), [similarTrack](const ScopedTrack& track) { return track.getId() == similarTrack->getId(); }));
    }
}

TEST_F(DatabaseFixture, SingleTrackListMultipleTrackMultiClusters)
{
    ScopedUser user{ session, "MyUser" };
    ScopedTrackList trackList{ session, "MyTrackList", TrackListType::Playlist, false, user.lockAndGet() };
    ScopedClusterType clusterType{ session, "MyClusterType" };
    ScopedCluster cluster1{ session, clusterType.lockAndGet(), "MyCluster1" };
    ScopedCluster cluster2{ session, clusterType.lockAndGet(), "MyCluster2" };
    std::list<ScopedTrack> tracks;

    for (std::size_t i{}; i < 20; ++i)
    {
        tracks.emplace_back(session, "MyTrack" + std::to_string(i));

        auto transaction{ session.createWriteTransaction() };

        if (i < 5)
            session.create<TrackListEntry>(tracks.back().get(), trackList.get());

        if (i < 10)
        {
            cluster1.get().modify()->addTrack(tracks.back().get());
            cluster2.get().modify()->addTrack(tracks.back().get());
        }
        else if (i < 15)
        {
            cluster1.get().modify()->addTrack(tracks.back().get());
        }
    }

    {
        auto transaction{ session.createReadTransaction() };

        {
            const auto similarTracks{ trackList->getSimilarTracks(0, 5) };
            ASSERT_EQ(similarTracks.size(), 5);

            for (auto similarTrack : similarTracks)
                EXPECT_TRUE(std::any_of(std::next(std::cbegin(tracks), 5), std::next(std::cbegin(tracks), 10), [similarTrack](const ScopedTrack& track) { return track.getId() == similarTrack->getId(); }));
        }

        {
            const auto similarTracks{ trackList->getSimilarTracks(5, 10) };
            ASSERT_EQ(similarTracks.size(), 5);

            for (auto similarTrack : similarTracks)
                EXPECT_TRUE(std::any_of(std::next(std::cbegin(tracks), 10), std::next(std::cbegin(tracks), 15), [similarTrack](const ScopedTrack& track) { return track.getId() == similarTrack->getId(); }));
        }

        EXPECT_TRUE(trackList->getSimilarTracks(10, 10).empty());
    }
}

TEST_F(DatabaseFixture, MultipleTracksMultipleArtistsMultiClusters)
{
    ScopedArtist artist1{ session, "MyArtist1" };
    ScopedArtist artist2{ session, "MyArtist2" };
    ScopedArtist artist3{ session, "MyArtist3" };
    ScopedClusterType clusterType{ session, "MyClusterType" };
    ScopedCluster cluster1{ session, clusterType.lockAndGet(), "MyCluster1" };
    ScopedCluster cluster2{ session, clusterType.lockAndGet(), "MyCluster2" };

    {
        auto transaction{ session.createReadTransaction() };
        EXPECT_TRUE(artist1->findSimilarArtistIds().results.empty());
        EXPECT_TRUE(artist2->findSimilarArtistIds().results.empty());
        EXPECT_TRUE(artist3->findSimilarArtistIds().results.empty());
    }

    std::list<ScopedTrack> tracks;
    for (std::size_t i{}; i < 10; ++i)
    {
        tracks.emplace_back(session, "MyTrack" + std::to_string(i));

        auto transaction{ session.createWriteTransaction() };

        if (i < 5)
            TrackArtistLink::create(session, tracks.back().get(), artist1.get(), TrackArtistLinkType::Artist);
        else
        {
            TrackArtistLink::create(session, tracks.back().get(), artist2.get(), TrackArtistLinkType::Artist);
            cluster2.get().modify()->addTrack(tracks.back().get());
        }

        cluster1.get().modify()->addTrack(tracks.back().get());
    }

    tracks.emplace_back(session, "MyTrack" + std::to_string(tracks.size()));
    {
        auto transaction{ session.createWriteTransaction() };
        TrackArtistLink::create(session, tracks.back().get(), artist3.get(), TrackArtistLinkType::Artist);
        cluster2.get().modify()->addTrack(tracks.back().get());
    }

    {
        auto transaction{ session.createReadTransaction() };

        {
            auto artists{ artist1->findSimilarArtistIds() };
            ASSERT_EQ(artists.results.size(), 1);
            EXPECT_EQ(artists.results.front(), artist2.getId());
        }

        {
            auto artists{ artist1->findSimilarArtistIds({TrackArtistLinkType::Artist}) };
            ASSERT_EQ(artists.results.size(), 1);
            EXPECT_EQ(artists.results.front(), artist2.getId());
        }

        {
            auto artists{ artist1->findSimilarArtistIds({TrackArtistLinkType::ReleaseArtist}) };
            EXPECT_EQ(artists.results.empty(), 1);
        }

        {
            auto artists{ artist1->findSimilarArtistIds({TrackArtistLinkType::Artist, TrackArtistLinkType::ReleaseArtist}) };
            ASSERT_EQ(artists.results.size(), 1);
            EXPECT_EQ(artists.results.front(), artist2.getId());
        }

        {
            auto artists{ artist1->findSimilarArtistIds({TrackArtistLinkType::Composer}) };
            EXPECT_TRUE(artists.results.empty());
        }

        {
            auto artists{ artist2->findSimilarArtistIds() };
            ASSERT_EQ(artists.results.size(), 2);
            EXPECT_EQ(artists.results[0], artist1.getId());
            EXPECT_EQ(artists.results[1], artist3.getId());
        }
    }
}

TEST_F(DatabaseFixture, MultipleTracksMultipleReleasesMultiClusters)
{
    ScopedRelease release1{ session, "MyRelease1" };
    ScopedRelease release2{ session, "MyRelease2" };
    ScopedRelease release3{ session, "MyRelease3" };
    ScopedClusterType clusterType{ session, "MyClusterType" };
    ScopedCluster cluster1{ session, clusterType.lockAndGet(), "MyCluster1" };
    ScopedCluster cluster2{ session, clusterType.lockAndGet(), "MyCluster2" };

    {
        auto transaction{ session.createReadTransaction() };
        EXPECT_TRUE(release1->getSimilarReleases().empty());
        EXPECT_TRUE(release2->getSimilarReleases().empty());
        EXPECT_TRUE(release3->getSimilarReleases().empty());
    }

    std::list<ScopedTrack> tracks;
    for (std::size_t i{}; i < 10; ++i)
    {
        tracks.emplace_back(session, "MyTrack" + std::to_string(i));

        auto transaction{ session.createWriteTransaction() };

        if (i < 5)
            tracks.back().get().modify()->setRelease(release1.get());
        else
        {
            tracks.back().get().modify()->setRelease(release2.get());
            cluster2.get().modify()->addTrack(tracks.back().get());
        }

        cluster1.get().modify()->addTrack(tracks.back().get());
    }

    tracks.emplace_back(session, "MyTrack" + std::to_string(tracks.size()));
    {
        auto transaction{ session.createWriteTransaction() };
        tracks.back().get().modify()->setRelease(release3.get());
        cluster2.get().modify()->addTrack(tracks.back().get());
    }

    {
        auto transaction{ session.createReadTransaction() };

        {
            auto releases{ release1->getSimilarReleases() };
            ASSERT_EQ(releases.size(), 1);
            EXPECT_EQ(releases.front()->getId(), release2.getId());
        }

        {
            auto releases{ release2->getSimilarReleases() };
            ASSERT_EQ(releases.size(), 2);
            EXPECT_EQ(releases[0]->getId(), release1.getId());
            EXPECT_EQ(releases[1]->getId(), release3.getId());
        }
    }
}<|MERGE_RESOLUTION|>--- conflicted
+++ resolved
@@ -90,13 +90,8 @@
     ScopedClusterType clusterType{ session, "MyClusterType" };
 
     {
-<<<<<<< HEAD
-        auto transaction{ session.createReadTransaction() };
-        EXPECT_TRUE(Cluster::findOrphans(session).results.empty());
-=======
-        auto transaction{ session.createSharedTransaction() };
+        auto transaction{ session.createReadTransaction() };
         EXPECT_TRUE(Cluster::findOrphanIds(session).results.empty());
->>>>>>> b4e515f8
         auto clusterTypes{ ClusterType::findOrphans(session) };
         ASSERT_EQ(clusterTypes.results.size(), 1);
         EXPECT_EQ(clusterTypes.results.front(), clusterType.getId());
@@ -106,13 +101,8 @@
     ScopedCluster cluster2{ session, clusterType.lockAndGet(), "MyCluster2" };
 
     {
-<<<<<<< HEAD
-        auto transaction{ session.createReadTransaction() };
-        auto clusters{ Cluster::findOrphans(session) };
-=======
-        auto transaction{ session.createSharedTransaction() };
+        auto transaction{ session.createReadTransaction() };
         auto clusters{ Cluster::findOrphanIds(session) };
->>>>>>> b4e515f8
         EXPECT_EQ(clusters.results.size(), 2);
         EXPECT_TRUE(track->getClusters().empty());
         EXPECT_TRUE(track->getClusterIds().empty());
@@ -136,13 +126,8 @@
     }
 
     {
-<<<<<<< HEAD
-        auto transaction{ session.createReadTransaction() };
-        auto clusters{ Cluster::findOrphans(session) };
-=======
-        auto transaction{ session.createSharedTransaction() };
+        auto transaction{ session.createReadTransaction() };
         auto clusters{ Cluster::findOrphanIds(session) };
->>>>>>> b4e515f8
         ASSERT_EQ(clusters.results.size(), 1);
         EXPECT_EQ(clusters.results.front(), cluster2.getId());
 
@@ -239,13 +224,8 @@
     }
 
     {
-<<<<<<< HEAD
-        auto transaction{ session.createReadTransaction() };
-        EXPECT_TRUE(Cluster::findOrphans(session).results.empty());
-=======
-        auto transaction{ session.createSharedTransaction() };
+        auto transaction{ session.createReadTransaction() };
         EXPECT_TRUE(Cluster::findOrphanIds(session).results.empty());
->>>>>>> b4e515f8
 
         EXPECT_EQ(Cluster::computeTrackCount(session, cluster.getId()), tracks.size());
 
@@ -263,13 +243,8 @@
     ScopedRelease release{ session, "MyRelease" };
 
     {
-<<<<<<< HEAD
-        auto transaction{ session.createReadTransaction() };
-        EXPECT_TRUE(Cluster::findOrphans(session).results.empty());
-=======
-        auto transaction{ session.createSharedTransaction() };
+        auto transaction{ session.createReadTransaction() };
         EXPECT_TRUE(Cluster::findOrphanIds(session).results.empty());
->>>>>>> b4e515f8
     }
 
     ScopedClusterType clusterType{ session, "MyClusterType" };
@@ -277,13 +252,8 @@
     ScopedCluster unusedCluster{ session, clusterType.lockAndGet(), "MyClusterUnused" };
 
     {
-<<<<<<< HEAD
-        auto transaction{ session.createReadTransaction() };
-        ASSERT_EQ(Cluster::findOrphans(session).results.size(), 2);
-=======
-        auto transaction{ session.createSharedTransaction() };
+        auto transaction{ session.createReadTransaction() };
         ASSERT_EQ(Cluster::findOrphanIds(session).results.size(), 2);
->>>>>>> b4e515f8
         EXPECT_TRUE(Release::find(session, Release::FindParameters{}.setClusters({ unusedCluster.getId() })).results.empty());
         EXPECT_EQ(Release::find(session, Release::FindParameters{}).results.size(), 1);
         EXPECT_EQ(Cluster::computeReleaseCount(session, cluster.getId()), 0);
@@ -419,13 +389,8 @@
     }
 
     {
-<<<<<<< HEAD
-        auto transaction{ session.createReadTransaction() };
-        EXPECT_TRUE(Cluster::findOrphans(session).results.empty());
-=======
-        auto transaction{ session.createSharedTransaction() };
+        auto transaction{ session.createReadTransaction() };
         EXPECT_TRUE(Cluster::findOrphanIds(session).results.empty());
->>>>>>> b4e515f8
         EXPECT_TRUE(Release::findOrphanIds(session).results.empty());
         EXPECT_TRUE(Artist::findOrphanIds(session).results.empty());
     }
@@ -464,13 +429,8 @@
     }
 
     {
-<<<<<<< HEAD
-        auto transaction{ session.createReadTransaction() };
-        EXPECT_TRUE(Cluster::findOrphans(session).results.empty());
-=======
-        auto transaction{ session.createSharedTransaction() };
+        auto transaction{ session.createReadTransaction() };
         EXPECT_TRUE(Cluster::findOrphanIds(session).results.empty());
->>>>>>> b4e515f8
         EXPECT_TRUE(Artist::findOrphanIds(session).results.empty());
     }
 
