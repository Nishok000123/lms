--- conflicted
+++ resolved
@@ -60,12 +60,12 @@
 
 	if (!std::filesystem::exists(_filePath))
 	{
-		LMS_LOG_TRANSCODE(ERROR) << "File '" << _filePath.string() << "' does not exist";
+		LOG(ERROR) << "File '" << _filePath.string() << "' does not exist";
 		return false;
 	}
 	else if (!std::filesystem::is_regular_file( _filePath) )
 	{
-		LMS_LOG_TRANSCODE(ERROR) << "File '" << _filePath.string() << "' is not regular";
+		LOG(ERROR) << "File '" << _filePath.string() << "' is not regular";
 		return false;
 	}
 
@@ -109,98 +109,44 @@
 	// Skip video flows (including covers)
 	args.emplace_back("-vn");
 
-<<<<<<< HEAD
-	// Codecs and formats
-	if (_parameters.encoding)
-	{
-		// Output bitrates
-		if (_parameters.bitrate)
-		{
-			args.emplace_back("-b:a");
-			args.emplace_back(std::to_string(*_parameters.bitrate));
-		}
-
-		switch (*_parameters.encoding)
-		{
-			case Encoding::MATROSKA_OPUS:
-				assert(_parameters.bitrate);
-				args.emplace_back("-acodec");
-				args.emplace_back("libopus");
-				args.emplace_back("-f");
-				args.emplace_back("matroska");
-				break;
-
-			case Encoding::MP3:
-				assert(_parameters.bitrate);
-				args.emplace_back("-f");
-				args.emplace_back("mp3");
-				break;
-			
-			case Encoding::PCM_SIGNED_16_LE:
-				args.emplace_back("-f");
-				args.emplace_back("s16le");
-				break;
-
-			case Encoding::OGG_OPUS:
-				assert(_parameters.bitrate);
-				args.emplace_back("-acodec");
-				args.emplace_back("libopus");
-				args.emplace_back("-f");
-				args.emplace_back("ogg");
-				break;
-
-			case Encoding::OGG_VORBIS:
-				assert(_parameters.bitrate);
-				args.emplace_back("-acodec");
-				args.emplace_back("libvorbis");
-				args.emplace_back("-f");
-				args.emplace_back("ogg");
-				break;
-
-			case Encoding::WEBM_VORBIS:
-				assert(_parameters.bitrate);
-				args.emplace_back("-acodec");
-				args.emplace_back("libvorbis");
-				args.emplace_back("-f");
-				args.emplace_back("webm");
-				break;
-
-			default:
-				return false;
-		}
-
-		_outputMimeType = encodingToMimetype(*_parameters.encoding);
-	}
-	else
-=======
 	// Output bitrates
-	args.emplace_back("-b:a");
-	args.emplace_back(std::to_string(_parameters.bitrate));
-
-	// Codecs and formats
+	if (_parameters.bitrate)
+	{
+		args.emplace_back("-b:a");
+		args.emplace_back(std::to_string(_parameters.bitrate));
+	}
+
 	switch (_parameters.encoding)
->>>>>>> 5ab16ee8
-	{
+	{
+		case Encoding::MATROSKA_OPUS:
+			assert(_parameters.bitrate);
+			args.emplace_back("-acodec");
+			args.emplace_back("libopus");
+			args.emplace_back("-f");
+			args.emplace_back("matroska");
+			break;
+
 		case Encoding::MP3:
+			assert(_parameters.bitrate);
 			args.emplace_back("-f");
 			args.emplace_back("mp3");
 			break;
 
+		case Encoding::PCM_SIGNED_16_LE:
+			args.emplace_back("-f");
+			args.emplace_back("s16le");
+			break;
+
 		case Encoding::OGG_OPUS:
+			assert(_parameters.bitrate);
 			args.emplace_back("-acodec");
 			args.emplace_back("libopus");
 			args.emplace_back("-f");
 			args.emplace_back("ogg");
 			break;
 
-		case Encoding::MATROSKA_OPUS:
-			args.emplace_back("-acodec");
-			args.emplace_back("libopus");
-			args.emplace_back("-f");
-			args.emplace_back("matroska");
-			break;
-
 		case Encoding::OGG_VORBIS:
+			assert(_parameters.bitrate);
 			args.emplace_back("-acodec");
 			args.emplace_back("libvorbis");
 			args.emplace_back("-f");
@@ -208,6 +154,7 @@
 			break;
 
 		case Encoding::WEBM_VORBIS:
+			assert(_parameters.bitrate);
 			args.emplace_back("-acodec");
 			args.emplace_back("libvorbis");
 			args.emplace_back("-f");
@@ -228,117 +175,42 @@
 
 	try
 	{
-<<<<<<< HEAD
 		_child = Service<IChildProcessManager>::get()->spawnChildProcess(ffmpegPath, args);
-=======
-		static std::mutex transcoderMutex;
-
-		std::lock_guard<std::mutex> lock {transcoderMutex};
-
-		_child = std::make_shared<redi::ipstream>();
-
-		// Caution: stdin must have been closed before
-		_child->open(ffmpegPath.string(), args);
-		if (!_child->is_open())
-		{
-			LOG(DEBUG) << "Exec failed!";
-			return false;
-		}
-
-		if (_child->out().eof())
-		{
-			LOG(DEBUG) << "Early end of file!";
-			return false;
-		}
->>>>>>> 5ab16ee8
-
-		LMS_LOG_TRANSCODE(DEBUG) << "Stream opened!";
-		return true;
 	}
 	catch (LmsException& e)
 	{
-		LMS_LOG_TRANSCODE(ERROR) << "Unable to create transcoder: " << e.what();
+		LOG(ERROR) << "Unable to create transcoder: " << e.what();
 		return false;
 	}
-<<<<<<< HEAD
-=======
-	LOG(DEBUG) << "Stream opened!";
 
 	return true;
->>>>>>> 5ab16ee8
 }
 
 void
 Transcoder::asyncWaitForData(WaitCallback cb)
 {
-<<<<<<< HEAD
 	assert(_child);
-=======
-	if (!_child || _isComplete)
-		return;
-
-	if (_child->out().fail())
-	{
-		LOG(DEBUG) << "Stdout FAILED 2";
-	}
-
-	if (_child->out().eof())
-	{
-		LOG(DEBUG) << "Stdout ENDED 2";
-	}
->>>>>>> 5ab16ee8
-
-	LMS_LOG_TRANSCODE(DEBUG) << "Want to wait for data";
+
+	LOG(DEBUG) << "Want to wait for data";
 
 	_child->asyncWaitForData([cb = std::move(cb)]()
 	{
-<<<<<<< HEAD
 		cb();
 	});
 }
-=======
-		LOG(DEBUG) << "Stdout FAILED";
-	}
-
-	if (_child->out().eof())
-	{
-		LOG(DEBUG) << "Stdout EOF!";
-		_child->clear();
-
-		_isComplete = true;
-		_child.reset();
-	}
->>>>>>> 5ab16ee8
 
 std::size_t
 Transcoder::readSome(unsigned char* buffer, std::size_t bufferSize)
 {
 	assert(_child);
 
-<<<<<<< HEAD
 	return _child->readSome(buffer, bufferSize);
-=======
-	LOG(DEBUG) << "nb bytes = " << output.size() << ", total = " << _total;
->>>>>>> 5ab16ee8
 }
 
 bool
 Transcoder::finished() const
 {
-<<<<<<< HEAD
 	return _child->finished();
-=======
-	LOG(DEBUG) << ", ~Transcoder called! Total produced bytes = " << _total;
-
-	if (_child)
-	{
-		LOG(DEBUG) << "Child still here!";
-		_child->rdbuf()->kill(SIGKILL);
-		LOG(DEBUG) << "Closing...";
-		_child->rdbuf()->close();
-		LOG(DEBUG) << "Closing DONE";
-	}
->>>>>>> 5ab16ee8
 }
 
 } // namespace Transcode