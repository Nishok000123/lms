--- conflicted
+++ resolved
@@ -17,12 +17,7 @@
  * along with LMS.  If not, see <http://www.gnu.org/licenses/>.
  */
 
-<<<<<<< HEAD
-#ifndef UI_MOBILE_TRACK_SEARCH_HPP
-#define UI_MOBILE_TRACK_SEARCH_HPP
-=======
 #pragma once
->>>>>>> d4f945d1
 
 #include <Wt/WContainerWidget>
 #include <Wt/WSignal>
