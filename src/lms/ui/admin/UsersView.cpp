--- conflicted
+++ resolved
@@ -71,12 +71,8 @@
 
 	auto transaction {LmsApp->getDbSession().createSharedTransaction()};
 
-<<<<<<< HEAD
+	const User::IdType currentUserId {LmsApp->getUser()};
 	for (const UserId userId : User::find(LmsApp->getDbSession(), User::FindParameters {}).results)
-=======
-	const Database::User::pointer currentUser {LmsApp->getUser()};
-	for (const Database::User::pointer& user : Database::User::getAll(LmsApp->getDbSession()))
->>>>>>> 4df65125
 	{
 		const User::pointer user {User::find(LmsApp->getDbSession(), userId)};
 
@@ -92,7 +88,7 @@
 		}
 
 		// Don't edit ourself this way
-		if (currentUser == user)
+		if (user->getId() == currentUserId)
 			continue;
 
 		entry->setCondition("if-edit", true);
