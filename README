--- conflicted
+++ resolved
@@ -37,11 +37,7 @@
 
 III) Setting up SSL materials (required by the SSL server and the web server)
 
-<<<<<<< HEAD
-This is just a self-signed certificate example, you can set up a real CA if you want to.
-=======
 This is just a self signed certificate example, you could do use a CA if you want.
->>>>>>> 8a0447f8
 
 Generate a dh file:
 # openssl dhparam -out dh2048.pem 2048
